use super::error::{ParseError, ParseResult};
use super::lexer::{Lexer, Token};
use crate::nsql::ast::*;
use crate::nsql::interner::StringInterner;

pub struct Parser<'a> {
	lexer: Lexer<'a>,
	current_token: Token,
}

impl<'a> Parser<'a> {
<<<<<<< HEAD
	pub fn new(input: &'a str, interner: &'a mut StringInterner) -> ParseResult<Self> {
		let mut lexer = Lexer::new(input, interner);
		let current_token = lexer.next()?;

		Ok(Self {
			lexer,
			current_token,
		})
	}

	pub fn parse(mut self) -> ParseResult<Program> {
		let mut statements = Vec::new();

		while self.current_token != Token::Eof {
			statements.push(self.parse_statement()?);

			if self.current_token == Token::Semicolon {
				self.advance()?;
			}
		}

		Ok(Program { statements })
	}

	fn parse_statement(&mut self) -> ParseResult<Statement> {
		match &self.current_token {
			Token::Select => Ok(Statement::Query(self.parse_query()?)),
			Token::Insert => Ok(Statement::Insert(self.parse_insert()?)),
			Token::Update => Ok(Statement::Update(self.parse_update()?)),
			Token::Delete => Ok(Statement::Delete(self.parse_delete()?)),
			Token::Create => Ok(Statement::CreateTable(self.parse_create_table()?)),
			Token::Drop => Ok(Statement::DropTable(self.parse_drop_table()?)),
			_ => Err(self.unexpected_token("statement")),
		}
	}

	fn parse_query(&mut self) -> ParseResult<Query> {
		self.expect(Token::Select)?;

		let projection = self.parse_select_list()?;

		let from = if self.current_token == Token::From {
			self.advance()?;
			Some(self.parse_qualified_name()?)
		} else {
			None
		};

		let where_clause = if self.current_token == Token::Where {
			self.advance()?;
			Some(self.parse_expression()?)
		} else {
			None
		};

		Ok(Query {
			projection,
			from,
			where_clause,
		})
	}

	fn parse_select_list(&mut self) -> ParseResult<Vec<SelectItem>> {
		let mut items = vec![self.parse_select_item()?];

		while self.current_token == Token::Comma {
			self.advance()?;
			items.push(self.parse_select_item()?);
		}

		Ok(items)
	}

	fn parse_select_item(&mut self) -> ParseResult<SelectItem> {
		let expr = self.parse_expression()?;

		let alias = if matches!(self.current_token, Token::Identifier(_)) {
			Some(self.parse_identifier()?)
		} else {
			None
		};

		Ok(SelectItem { expr, alias })
	}

	fn parse_expression(&mut self) -> ParseResult<Expression> {
		self.parse_and_expression()
	}

	fn parse_and_expression(&mut self) -> ParseResult<Expression> {
		let mut left = self.parse_comparison_expression()?;

		while self.current_token == Token::And {
			self.advance()?;
			let right = self.parse_comparison_expression()?;
			left = Expression::BinaryOp {
				op: BinaryOp::And,
				left: Box::new(left),
				right: Box::new(right),
			};
		}

		Ok(left)
	}

	fn parse_comparison_expression(&mut self) -> ParseResult<Expression> {
		let left = self.parse_primary_expression()?;

		let op = match &self.current_token {
			Token::Equal => {
				self.advance()?;
				BinaryOp::Eq
			}
			Token::NotEqual => {
				self.advance()?;
				BinaryOp::NotEq
			}
			Token::Less => {
				self.advance()?;
				BinaryOp::Lt
			}
			Token::Greater => {
				self.advance()?;
				BinaryOp::Gt
			}
			Token::LessEqual => {
				self.advance()?;
				BinaryOp::LtEq
			}
			Token::GreaterEqual => {
				self.advance()?;
				BinaryOp::GtEq
			}
			_ => return Ok(left),
		};

		let right = self.parse_primary_expression()?;

		Ok(Expression::BinaryOp {
			op,
			left: Box::new(left),
			right: Box::new(right),
		})
	}

	fn parse_primary_expression(&mut self) -> ParseResult<Expression> {
		match &self.current_token {
			Token::Star => {
				self.advance()?;
				Ok(Expression::Star)
			}
			Token::IntLiteral(n) => {
				let value = *n;
				self.advance()?;
				Ok(Expression::Literal(Literal::Integer(value)))
			}
			Token::StringLiteral(s) => {
				let value = *s;
				self.advance()?;
				Ok(Expression::Literal(Literal::String(value)))
			}
			Token::True => {
				self.advance()?;
				Ok(Expression::Literal(Literal::Boolean(true)))
			}
			Token::False => {
				self.advance()?;
				Ok(Expression::Literal(Literal::Boolean(false)))
			}
			Token::Null => {
				self.advance()?;
				Ok(Expression::Literal(Literal::Null))
			}
			Token::Identifier(_) => {
				let name = self.parse_qualified_name()?;
				Ok(Expression::Column(name))
			}
			Token::LeftParen => {
				self.advance()?;
				let expr = self.parse_expression()?;
				self.expect(Token::RightParen)?;
				Ok(expr)
			}
			_ => Err(self.unexpected_token("expression")),
		}
	}

	fn parse_insert(&mut self) -> ParseResult<InsertStmt> {
		self.expect(Token::Insert)?;
		self.expect(Token::Into)?;

		let table = self.parse_qualified_name()?;

		let columns = if self.current_token == Token::LeftParen {
			self.advance()?;
			let cols = self.parse_identifier_list()?;
			self.expect(Token::RightParen)?;
			Some(cols)
		} else {
			None
		};

		self.expect(Token::Values)?;
		let values = self.parse_values_list()?;

		Ok(InsertStmt {
			table,
			columns,
			values,
		})
	}

	fn parse_values_list(&mut self) -> ParseResult<Vec<Vec<Expression>>> {
		let mut rows = vec![self.parse_value_row()?];

		while self.current_token == Token::Comma {
			self.advance()?;
			rows.push(self.parse_value_row()?);
		}

		Ok(rows)
	}

	fn parse_value_row(&mut self) -> ParseResult<Vec<Expression>> {
		self.expect(Token::LeftParen)?;

		let mut values = vec![self.parse_expression()?];

		while self.current_token == Token::Comma {
			self.advance()?;
			values.push(self.parse_expression()?);
		}

		self.expect(Token::RightParen)?;
		Ok(values)
	}

	fn parse_update(&mut self) -> ParseResult<UpdateStmt> {
		self.expect(Token::Update)?;

		let table = self.parse_qualified_name()?;

		self.expect(Token::Set)?;
		let assignments = self.parse_assignments()?;

		let where_clause = if self.current_token == Token::Where {
			self.advance()?;
			Some(self.parse_expression()?)
		} else {
			None
		};

		Ok(UpdateStmt {
			table,
			assignments,
			where_clause,
		})
	}

	fn parse_assignments(&mut self) -> ParseResult<Vec<Assignment>> {
		let mut assignments = vec![self.parse_assignment()?];

		while self.current_token == Token::Comma {
			self.advance()?;
			assignments.push(self.parse_assignment()?);
		}

		Ok(assignments)
	}

	fn parse_assignment(&mut self) -> ParseResult<Assignment> {
		let column = self.parse_identifier()?;
		self.expect(Token::Equal)?;
		let value = self.parse_expression()?;

		Ok(Assignment { column, value })
	}

	fn parse_delete(&mut self) -> ParseResult<DeleteStmt> {
		self.expect(Token::Delete)?;
		self.expect(Token::From)?;

		let table = self.parse_qualified_name()?;

		let where_clause = if self.current_token == Token::Where {
			self.advance()?;
			Some(self.parse_expression()?)
		} else {
			None
		};

		Ok(DeleteStmt {
			table,
			where_clause,
		})
	}

	fn parse_create_table(&mut self) -> ParseResult<CreateTableStmt> {
		self.expect(Token::Create)?;
		self.expect(Token::Table)?;

		let name = self.parse_qualified_name()?;

		self.expect(Token::LeftParen)?;
		let columns = self.parse_column_definitions()?;
		self.expect(Token::RightParen)?;

		Ok(CreateTableStmt { name, columns })
	}

	fn parse_column_definitions(&mut self) -> ParseResult<Vec<ColumnDef>> {
		let mut columns = vec![self.parse_column_def()?];

		while self.current_token == Token::Comma {
			self.advance()?;
			columns.push(self.parse_column_def()?);
		}

		Ok(columns)
	}

	fn parse_column_def(&mut self) -> ParseResult<ColumnDef> {
		let name = self.parse_identifier()?;
		let data_type = self.parse_data_type()?;

		let mut constraints = Vec::new();

		while matches!(self.current_token, Token::Not | Token::Primary) {
			match &self.current_token {
				Token::Not => {
					self.advance()?;
					self.expect(Token::Null)?;
					constraints.push(ColumnConstraint::NotNull);
				}
				Token::Primary => {
					self.advance()?;
					self.expect(Token::Key)?;
					constraints.push(ColumnConstraint::PrimaryKey);
				}
				_ => break,
			}
		}

		Ok(ColumnDef {
			name,
			data_type,
			constraints,
		})
	}

	fn parse_data_type(&mut self) -> ParseResult<DataType> {
		match &self.current_token {
			Token::Integer => {
				self.advance()?;
				Ok(DataType::Integer)
			}
			Token::Text => {
				self.advance()?;
				Ok(DataType::Text)
			}
			Token::Boolean => {
				self.advance()?;
				Ok(DataType::Boolean)
			}
			Token::Varchar => {
				self.advance()?;
				let size = if self.current_token == Token::LeftParen {
					self.advance()?;
					let size = self.parse_type_size()?;
					self.expect(Token::RightParen)?;
					Some(size)
				} else {
					None
				};
				Ok(DataType::Varchar(size))
			}
			Token::Char => {
				self.advance()?;
				let size = if self.current_token == Token::LeftParen {
					self.advance()?;
					let size = self.parse_type_size()?;
					self.expect(Token::RightParen)?;
					Some(size)
				} else {
					None
				};
				Ok(DataType::Char(size))
			}
			Token::Decimal => {
				self.advance()?;
				let precision_scale = if self.current_token == Token::LeftParen {
					self.advance()?;

					if let Token::IntLiteral(precision) = self.current_token {
						self.advance()?;

						let scale = if self.current_token == Token::Comma {
							self.advance()?;
							if let Token::IntLiteral(scale) = self.current_token {
								self.advance()?;
								scale as u8
							} else {
								return Err(self.unexpected_token("scale"));
							}
						} else {
							0
						};

						self.expect(Token::RightParen)?;
						Some((precision as u8, scale))
					} else {
						return Err(self.unexpected_token("precision"));
					}
				} else {
					None
				};
				Ok(DataType::Decimal(precision_scale))
			}
			_ => Err(self.unexpected_token("data type")),
		}
	}

	fn parse_type_size(&mut self) -> ParseResult<u32> {
		if let Token::IntLiteral(size) = self.current_token {
			self.advance()?;
			Ok(size as u32)
		} else {
			Err(self.unexpected_token("size"))
		}
	}

	fn parse_drop_table(&mut self) -> ParseResult<DropTableStmt> {
		self.expect(Token::Drop)?;
		self.expect(Token::Table)?;

		let name = self.parse_qualified_name()?;

		Ok(DropTableStmt { name })
	}

	fn parse_qualified_name(&mut self) -> ParseResult<QualifiedName> {
		let first = self.parse_identifier()?;
		let mut parts = smallvec::smallvec![first.0];

		while self.current_token == Token::Dot {
			self.advance()?;
			let next = self.parse_identifier()?;
			parts.push(next.0);
		}

		Ok(QualifiedName { parts })
	}

	fn parse_identifier(&mut self) -> ParseResult<Identifier> {
		if let Token::Identifier(id) = &self.current_token {
			let identifier = Identifier(*id);
			self.advance()?;
			Ok(identifier)
		} else {
			Err(self.unexpected_token("identifier"))
		}
	}

	fn parse_identifier_list(&mut self) -> ParseResult<Vec<Identifier>> {
		let mut identifiers = vec![self.parse_identifier()?];

		while self.current_token == Token::Comma {
			self.advance()?;
			identifiers.push(self.parse_identifier()?);
		}

		Ok(identifiers)
	}

	fn advance(&mut self) -> ParseResult<()> {
		self.current_token = self.lexer.next()?;
		Ok(())
	}

	fn expect(&mut self, expected: Token) -> ParseResult<()> {
		if std::mem::discriminant(&self.current_token) == std::mem::discriminant(&expected) {
			self.advance()
		} else {
			Err(self.unexpected_token(&format!("{:?}", expected)))
		}
	}

	fn unexpected_token(&self, expected: &str) -> ParseError {
		ParseError::UnexpectedToken {
			expected: expected.to_string(),
			found: format!("{:?}", self.current_token),
			position: 0,
		}
	}
=======
    pub fn new(input: &'a str, interner: &'a mut StringInterner) -> ParseResult<Self> {
        let mut lexer = Lexer::new(input, interner);
        let current_token = lexer.next()?;

        Ok(Self {
            lexer,
            current_token,
        })
    }

    pub fn parse(mut self) -> ParseResult<Program> {
        let mut statements = Vec::new();

        while self.current_token != Token::Eof {
            statements.push(self.parse_statement()?);

            if self.current_token == Token::Semicolon {
                self.advance()?;
            }
        }

        Ok(Program { statements })
    }

    fn parse_statement(&mut self) -> ParseResult<Statement> {
        match &self.current_token {
            Token::Select => Ok(Statement::Query(self.parse_query()?)),
            Token::Insert => Ok(Statement::Insert(self.parse_insert()?)),
            Token::Update => Ok(Statement::Update(self.parse_update()?)),
            Token::Delete => Ok(Statement::Delete(self.parse_delete()?)),
            Token::Create => Ok(Statement::CreateTable(self.parse_create_table()?)),
            Token::Drop => Ok(Statement::DropTable(self.parse_drop_table()?)),
            Token::Describe => Ok(Statement::DescribeTable(self.parse_describe_table()?)),
            _ => Err(self.unexpected_token("statement")),
        }
    }

    fn parse_query(&mut self) -> ParseResult<Query> {
        self.expect(Token::Select)?;

        let projection = self.parse_select_list()?;

        let from = if self.current_token == Token::From {
            self.advance()?;
            Some(self.parse_qualified_name()?)
        } else {
            None
        };

        let where_clause = if self.current_token == Token::Where {
            self.advance()?;
            Some(self.parse_expression()?)
        } else {
            None
        };

        Ok(Query {
            projection,
            from,
            where_clause,
        })
    }

    fn parse_select_list(&mut self) -> ParseResult<Vec<SelectItem>> {
        let mut items = vec![self.parse_select_item()?];

        while self.current_token == Token::Comma {
            self.advance()?;
            items.push(self.parse_select_item()?);
        }

        Ok(items)
    }

    fn parse_select_item(&mut self) -> ParseResult<SelectItem> {
        let expr = self.parse_expression()?;

        let alias = if matches!(self.current_token, Token::Identifier(_)) {
            Some(self.parse_identifier()?)
        } else {
            None
        };

        Ok(SelectItem { expr, alias })
    }

    fn parse_expression(&mut self) -> ParseResult<Expression> {
        self.parse_and_expression()
    }

    fn parse_and_expression(&mut self) -> ParseResult<Expression> {
        let mut left = self.parse_comparison_expression()?;

        while self.current_token == Token::And {
            self.advance()?;
            let right = self.parse_comparison_expression()?;
            left = Expression::BinaryOp {
                op: BinaryOp::And,
                left: Box::new(left),
                right: Box::new(right),
            };
        }

        Ok(left)
    }

    fn parse_comparison_expression(&mut self) -> ParseResult<Expression> {
        let left = self.parse_primary_expression()?;

        let op = match &self.current_token {
            Token::Equal => {
                self.advance()?;
                BinaryOp::Eq
            }
            Token::NotEqual => {
                self.advance()?;
                BinaryOp::NotEq
            }
            Token::Less => {
                self.advance()?;
                BinaryOp::Lt
            }
            Token::Greater => {
                self.advance()?;
                BinaryOp::Gt
            }
            Token::LessEqual => {
                self.advance()?;
                BinaryOp::LtEq
            }
            Token::GreaterEqual => {
                self.advance()?;
                BinaryOp::GtEq
            }
            _ => return Ok(left),
        };

        let right = self.parse_primary_expression()?;

        Ok(Expression::BinaryOp {
            op,
            left: Box::new(left),
            right: Box::new(right),
        })
    }

    fn parse_primary_expression(&mut self) -> ParseResult<Expression> {
        match &self.current_token {
            Token::Star => {
                self.advance()?;
                Ok(Expression::Star)
            }
            Token::IntLiteral(n) => {
                let value = *n;
                self.advance()?;
                Ok(Expression::Literal(Literal::Integer(value)))
            }
            Token::StringLiteral(s) => {
                let value = *s;
                self.advance()?;
                Ok(Expression::Literal(Literal::String(value)))
            }
            Token::True => {
                self.advance()?;
                Ok(Expression::Literal(Literal::Boolean(true)))
            }
            Token::False => {
                self.advance()?;
                Ok(Expression::Literal(Literal::Boolean(false)))
            }
            Token::Null => {
                self.advance()?;
                Ok(Expression::Literal(Literal::Null))
            }
            Token::Identifier(_) => {
                let name = self.parse_qualified_name()?;
                Ok(Expression::Column(name))
            }
            Token::LeftParen => {
                self.advance()?;
                let expr = self.parse_expression()?;
                self.expect(Token::RightParen)?;
                Ok(expr)
            }
            _ => Err(self.unexpected_token("expression")),
        }
    }

    fn parse_insert(&mut self) -> ParseResult<InsertStmt> {
        self.expect(Token::Insert)?;
        self.expect(Token::Into)?;

        let table = self.parse_qualified_name()?;

        let columns = if self.current_token == Token::LeftParen {
            self.advance()?;
            let cols = self.parse_identifier_list()?;
            self.expect(Token::RightParen)?;
            Some(cols)
        } else {
            None
        };

        self.expect(Token::Values)?;
        let values = self.parse_values_list()?;

        Ok(InsertStmt {
            table,
            columns,
            values,
        })
    }

    fn parse_values_list(&mut self) -> ParseResult<Vec<Vec<Expression>>> {
        let mut rows = vec![self.parse_value_row()?];

        while self.current_token == Token::Comma {
            self.advance()?;
            rows.push(self.parse_value_row()?);
        }

        Ok(rows)
    }

    fn parse_value_row(&mut self) -> ParseResult<Vec<Expression>> {
        self.expect(Token::LeftParen)?;

        let mut values = vec![self.parse_expression()?];

        while self.current_token == Token::Comma {
            self.advance()?;
            values.push(self.parse_expression()?);
        }

        self.expect(Token::RightParen)?;
        Ok(values)
    }

    fn parse_update(&mut self) -> ParseResult<UpdateStmt> {
        self.expect(Token::Update)?;

        let table = self.parse_qualified_name()?;

        self.expect(Token::Set)?;
        let assignments = self.parse_assignments()?;

        let where_clause = if self.current_token == Token::Where {
            self.advance()?;
            Some(self.parse_expression()?)
        } else {
            None
        };

        Ok(UpdateStmt {
            table,
            assignments,
            where_clause,
        })
    }

    fn parse_assignments(&mut self) -> ParseResult<Vec<Assignment>> {
        let mut assignments = vec![self.parse_assignment()?];

        while self.current_token == Token::Comma {
            self.advance()?;
            assignments.push(self.parse_assignment()?);
        }

        Ok(assignments)
    }

    fn parse_assignment(&mut self) -> ParseResult<Assignment> {
        let column = self.parse_identifier()?;
        self.expect(Token::Equal)?;
        let value = self.parse_expression()?;

        Ok(Assignment { column, value })
    }

    fn parse_delete(&mut self) -> ParseResult<DeleteStmt> {
        self.expect(Token::Delete)?;
        self.expect(Token::From)?;

        let table = self.parse_qualified_name()?;

        let where_clause = if self.current_token == Token::Where {
            self.advance()?;
            Some(self.parse_expression()?)
        } else {
            None
        };

        Ok(DeleteStmt {
            table,
            where_clause,
        })
    }

    fn parse_create_table(&mut self) -> ParseResult<CreateTableStmt> {
        self.expect(Token::Create)?;
        self.expect(Token::Table)?;

        let name = self.parse_qualified_name()?;

        self.expect(Token::LeftParen)?;
        let columns = self.parse_column_definitions()?;
        self.expect(Token::RightParen)?;

        Ok(CreateTableStmt { name, columns })
    }

    fn parse_column_definitions(&mut self) -> ParseResult<Vec<ColumnDef>> {
        let mut columns = vec![self.parse_column_def()?];

        while self.current_token == Token::Comma {
            self.advance()?;
            columns.push(self.parse_column_def()?);
        }

        Ok(columns)
    }

    fn parse_column_def(&mut self) -> ParseResult<ColumnDef> {
        let name = self.parse_identifier()?;
        let data_type = self.parse_data_type()?;

        let mut constraints = Vec::new();

        while matches!(self.current_token, Token::Not | Token::Primary) {
            match &self.current_token {
                Token::Not => {
                    self.advance()?;
                    self.expect(Token::Null)?;
                    constraints.push(ColumnConstraint::NotNull);
                }
                Token::Primary => {
                    self.advance()?;
                    self.expect(Token::Key)?;
                    constraints.push(ColumnConstraint::PrimaryKey);
                }
                _ => break,
            }
        }

        Ok(ColumnDef {
            name,
            data_type,
            constraints,
        })
    }

    fn parse_data_type(&mut self) -> ParseResult<DataType> {
        match &self.current_token {
            Token::Integer => {
                self.advance()?;
                Ok(DataType::Integer)
            }
            Token::Text => {
                self.advance()?;
                Ok(DataType::Text)
            }
            Token::Boolean => {
                self.advance()?;
                Ok(DataType::Boolean)
            }
            Token::Varchar => {
                self.advance()?;
                let size = if self.current_token == Token::LeftParen {
                    self.advance()?;
                    let size = self.parse_type_size()?;
                    self.expect(Token::RightParen)?;
                    Some(size)
                } else {
                    None
                };
                Ok(DataType::Varchar(size))
            }
            Token::Char => {
                self.advance()?;
                let size = if self.current_token == Token::LeftParen {
                    self.advance()?;
                    let size = self.parse_type_size()?;
                    self.expect(Token::RightParen)?;
                    Some(size)
                } else {
                    None
                };
                Ok(DataType::Char(size))
            }
            Token::Decimal => {
                self.advance()?;
                let precision_scale = if self.current_token == Token::LeftParen {
                    self.advance()?;

                    if let Token::IntLiteral(precision) = self.current_token {
                        self.advance()?;

                        let scale = if self.current_token == Token::Comma {
                            self.advance()?;
                            if let Token::IntLiteral(scale) = self.current_token {
                                self.advance()?;
                                scale as u8
                            } else {
                                return Err(self.unexpected_token("scale"));
                            }
                        } else {
                            0
                        };

                        self.expect(Token::RightParen)?;
                        Some((precision as u8, scale))
                    } else {
                        return Err(self.unexpected_token("precision"));
                    }
                } else {
                    None
                };
                Ok(DataType::Decimal(precision_scale))
            }
            _ => Err(self.unexpected_token("data type")),
        }
    }

    fn parse_type_size(&mut self) -> ParseResult<u32> {
        if let Token::IntLiteral(size) = self.current_token {
            self.advance()?;
            Ok(size as u32)
        } else {
            Err(self.unexpected_token("size"))
        }
    }

    fn parse_drop_table(&mut self) -> ParseResult<DropTableStmt> {
        self.expect(Token::Drop)?;
        self.expect(Token::Table)?;

        let name = self.parse_qualified_name()?;

        Ok(DropTableStmt { name })
    }

    fn parse_describe_table(&mut self) -> ParseResult<DescribeTableStmt> {
        self.expect(Token::Describe)?;

        let name = self.parse_qualified_name()?;

        Ok(DescribeTableStmt { name })
    }

    fn parse_qualified_name(&mut self) -> ParseResult<QualifiedName> {
        let first = self.parse_identifier()?;
        let mut parts = smallvec::smallvec![first.0];

        while self.current_token == Token::Dot {
            self.advance()?;
            let next = self.parse_identifier()?;
            parts.push(next.0);
        }

        Ok(QualifiedName { parts })
    }

    fn parse_identifier(&mut self) -> ParseResult<Identifier> {
        if let Token::Identifier(id) = &self.current_token {
            let identifier = Identifier(*id);
            self.advance()?;
            Ok(identifier)
        } else {
            Err(self.unexpected_token("identifier"))
        }
    }

    fn parse_identifier_list(&mut self) -> ParseResult<Vec<Identifier>> {
        let mut identifiers = vec![self.parse_identifier()?];

        while self.current_token == Token::Comma {
            self.advance()?;
            identifiers.push(self.parse_identifier()?);
        }

        Ok(identifiers)
    }

    fn advance(&mut self) -> ParseResult<()> {
        self.current_token = self.lexer.next()?;
        Ok(())
    }

    fn expect(&mut self, expected: Token) -> ParseResult<()> {
        if std::mem::discriminant(&self.current_token) == std::mem::discriminant(&expected) {
            self.advance()
        } else {
            Err(self.unexpected_token(&format!("{:?}", expected)))
        }
    }

    fn unexpected_token(&self, expected: &str) -> ParseError {
        ParseError::UnexpectedToken {
            expected: expected.to_string(),
            found: format!("{:?}", self.current_token),
            position: 0,
        }
    }
>>>>>>> 66f11abf
}<|MERGE_RESOLUTION|>--- conflicted
+++ resolved
@@ -9,502 +9,6 @@
 }
 
 impl<'a> Parser<'a> {
-<<<<<<< HEAD
-	pub fn new(input: &'a str, interner: &'a mut StringInterner) -> ParseResult<Self> {
-		let mut lexer = Lexer::new(input, interner);
-		let current_token = lexer.next()?;
-
-		Ok(Self {
-			lexer,
-			current_token,
-		})
-	}
-
-	pub fn parse(mut self) -> ParseResult<Program> {
-		let mut statements = Vec::new();
-
-		while self.current_token != Token::Eof {
-			statements.push(self.parse_statement()?);
-
-			if self.current_token == Token::Semicolon {
-				self.advance()?;
-			}
-		}
-
-		Ok(Program { statements })
-	}
-
-	fn parse_statement(&mut self) -> ParseResult<Statement> {
-		match &self.current_token {
-			Token::Select => Ok(Statement::Query(self.parse_query()?)),
-			Token::Insert => Ok(Statement::Insert(self.parse_insert()?)),
-			Token::Update => Ok(Statement::Update(self.parse_update()?)),
-			Token::Delete => Ok(Statement::Delete(self.parse_delete()?)),
-			Token::Create => Ok(Statement::CreateTable(self.parse_create_table()?)),
-			Token::Drop => Ok(Statement::DropTable(self.parse_drop_table()?)),
-			_ => Err(self.unexpected_token("statement")),
-		}
-	}
-
-	fn parse_query(&mut self) -> ParseResult<Query> {
-		self.expect(Token::Select)?;
-
-		let projection = self.parse_select_list()?;
-
-		let from = if self.current_token == Token::From {
-			self.advance()?;
-			Some(self.parse_qualified_name()?)
-		} else {
-			None
-		};
-
-		let where_clause = if self.current_token == Token::Where {
-			self.advance()?;
-			Some(self.parse_expression()?)
-		} else {
-			None
-		};
-
-		Ok(Query {
-			projection,
-			from,
-			where_clause,
-		})
-	}
-
-	fn parse_select_list(&mut self) -> ParseResult<Vec<SelectItem>> {
-		let mut items = vec![self.parse_select_item()?];
-
-		while self.current_token == Token::Comma {
-			self.advance()?;
-			items.push(self.parse_select_item()?);
-		}
-
-		Ok(items)
-	}
-
-	fn parse_select_item(&mut self) -> ParseResult<SelectItem> {
-		let expr = self.parse_expression()?;
-
-		let alias = if matches!(self.current_token, Token::Identifier(_)) {
-			Some(self.parse_identifier()?)
-		} else {
-			None
-		};
-
-		Ok(SelectItem { expr, alias })
-	}
-
-	fn parse_expression(&mut self) -> ParseResult<Expression> {
-		self.parse_and_expression()
-	}
-
-	fn parse_and_expression(&mut self) -> ParseResult<Expression> {
-		let mut left = self.parse_comparison_expression()?;
-
-		while self.current_token == Token::And {
-			self.advance()?;
-			let right = self.parse_comparison_expression()?;
-			left = Expression::BinaryOp {
-				op: BinaryOp::And,
-				left: Box::new(left),
-				right: Box::new(right),
-			};
-		}
-
-		Ok(left)
-	}
-
-	fn parse_comparison_expression(&mut self) -> ParseResult<Expression> {
-		let left = self.parse_primary_expression()?;
-
-		let op = match &self.current_token {
-			Token::Equal => {
-				self.advance()?;
-				BinaryOp::Eq
-			}
-			Token::NotEqual => {
-				self.advance()?;
-				BinaryOp::NotEq
-			}
-			Token::Less => {
-				self.advance()?;
-				BinaryOp::Lt
-			}
-			Token::Greater => {
-				self.advance()?;
-				BinaryOp::Gt
-			}
-			Token::LessEqual => {
-				self.advance()?;
-				BinaryOp::LtEq
-			}
-			Token::GreaterEqual => {
-				self.advance()?;
-				BinaryOp::GtEq
-			}
-			_ => return Ok(left),
-		};
-
-		let right = self.parse_primary_expression()?;
-
-		Ok(Expression::BinaryOp {
-			op,
-			left: Box::new(left),
-			right: Box::new(right),
-		})
-	}
-
-	fn parse_primary_expression(&mut self) -> ParseResult<Expression> {
-		match &self.current_token {
-			Token::Star => {
-				self.advance()?;
-				Ok(Expression::Star)
-			}
-			Token::IntLiteral(n) => {
-				let value = *n;
-				self.advance()?;
-				Ok(Expression::Literal(Literal::Integer(value)))
-			}
-			Token::StringLiteral(s) => {
-				let value = *s;
-				self.advance()?;
-				Ok(Expression::Literal(Literal::String(value)))
-			}
-			Token::True => {
-				self.advance()?;
-				Ok(Expression::Literal(Literal::Boolean(true)))
-			}
-			Token::False => {
-				self.advance()?;
-				Ok(Expression::Literal(Literal::Boolean(false)))
-			}
-			Token::Null => {
-				self.advance()?;
-				Ok(Expression::Literal(Literal::Null))
-			}
-			Token::Identifier(_) => {
-				let name = self.parse_qualified_name()?;
-				Ok(Expression::Column(name))
-			}
-			Token::LeftParen => {
-				self.advance()?;
-				let expr = self.parse_expression()?;
-				self.expect(Token::RightParen)?;
-				Ok(expr)
-			}
-			_ => Err(self.unexpected_token("expression")),
-		}
-	}
-
-	fn parse_insert(&mut self) -> ParseResult<InsertStmt> {
-		self.expect(Token::Insert)?;
-		self.expect(Token::Into)?;
-
-		let table = self.parse_qualified_name()?;
-
-		let columns = if self.current_token == Token::LeftParen {
-			self.advance()?;
-			let cols = self.parse_identifier_list()?;
-			self.expect(Token::RightParen)?;
-			Some(cols)
-		} else {
-			None
-		};
-
-		self.expect(Token::Values)?;
-		let values = self.parse_values_list()?;
-
-		Ok(InsertStmt {
-			table,
-			columns,
-			values,
-		})
-	}
-
-	fn parse_values_list(&mut self) -> ParseResult<Vec<Vec<Expression>>> {
-		let mut rows = vec![self.parse_value_row()?];
-
-		while self.current_token == Token::Comma {
-			self.advance()?;
-			rows.push(self.parse_value_row()?);
-		}
-
-		Ok(rows)
-	}
-
-	fn parse_value_row(&mut self) -> ParseResult<Vec<Expression>> {
-		self.expect(Token::LeftParen)?;
-
-		let mut values = vec![self.parse_expression()?];
-
-		while self.current_token == Token::Comma {
-			self.advance()?;
-			values.push(self.parse_expression()?);
-		}
-
-		self.expect(Token::RightParen)?;
-		Ok(values)
-	}
-
-	fn parse_update(&mut self) -> ParseResult<UpdateStmt> {
-		self.expect(Token::Update)?;
-
-		let table = self.parse_qualified_name()?;
-
-		self.expect(Token::Set)?;
-		let assignments = self.parse_assignments()?;
-
-		let where_clause = if self.current_token == Token::Where {
-			self.advance()?;
-			Some(self.parse_expression()?)
-		} else {
-			None
-		};
-
-		Ok(UpdateStmt {
-			table,
-			assignments,
-			where_clause,
-		})
-	}
-
-	fn parse_assignments(&mut self) -> ParseResult<Vec<Assignment>> {
-		let mut assignments = vec![self.parse_assignment()?];
-
-		while self.current_token == Token::Comma {
-			self.advance()?;
-			assignments.push(self.parse_assignment()?);
-		}
-
-		Ok(assignments)
-	}
-
-	fn parse_assignment(&mut self) -> ParseResult<Assignment> {
-		let column = self.parse_identifier()?;
-		self.expect(Token::Equal)?;
-		let value = self.parse_expression()?;
-
-		Ok(Assignment { column, value })
-	}
-
-	fn parse_delete(&mut self) -> ParseResult<DeleteStmt> {
-		self.expect(Token::Delete)?;
-		self.expect(Token::From)?;
-
-		let table = self.parse_qualified_name()?;
-
-		let where_clause = if self.current_token == Token::Where {
-			self.advance()?;
-			Some(self.parse_expression()?)
-		} else {
-			None
-		};
-
-		Ok(DeleteStmt {
-			table,
-			where_clause,
-		})
-	}
-
-	fn parse_create_table(&mut self) -> ParseResult<CreateTableStmt> {
-		self.expect(Token::Create)?;
-		self.expect(Token::Table)?;
-
-		let name = self.parse_qualified_name()?;
-
-		self.expect(Token::LeftParen)?;
-		let columns = self.parse_column_definitions()?;
-		self.expect(Token::RightParen)?;
-
-		Ok(CreateTableStmt { name, columns })
-	}
-
-	fn parse_column_definitions(&mut self) -> ParseResult<Vec<ColumnDef>> {
-		let mut columns = vec![self.parse_column_def()?];
-
-		while self.current_token == Token::Comma {
-			self.advance()?;
-			columns.push(self.parse_column_def()?);
-		}
-
-		Ok(columns)
-	}
-
-	fn parse_column_def(&mut self) -> ParseResult<ColumnDef> {
-		let name = self.parse_identifier()?;
-		let data_type = self.parse_data_type()?;
-
-		let mut constraints = Vec::new();
-
-		while matches!(self.current_token, Token::Not | Token::Primary) {
-			match &self.current_token {
-				Token::Not => {
-					self.advance()?;
-					self.expect(Token::Null)?;
-					constraints.push(ColumnConstraint::NotNull);
-				}
-				Token::Primary => {
-					self.advance()?;
-					self.expect(Token::Key)?;
-					constraints.push(ColumnConstraint::PrimaryKey);
-				}
-				_ => break,
-			}
-		}
-
-		Ok(ColumnDef {
-			name,
-			data_type,
-			constraints,
-		})
-	}
-
-	fn parse_data_type(&mut self) -> ParseResult<DataType> {
-		match &self.current_token {
-			Token::Integer => {
-				self.advance()?;
-				Ok(DataType::Integer)
-			}
-			Token::Text => {
-				self.advance()?;
-				Ok(DataType::Text)
-			}
-			Token::Boolean => {
-				self.advance()?;
-				Ok(DataType::Boolean)
-			}
-			Token::Varchar => {
-				self.advance()?;
-				let size = if self.current_token == Token::LeftParen {
-					self.advance()?;
-					let size = self.parse_type_size()?;
-					self.expect(Token::RightParen)?;
-					Some(size)
-				} else {
-					None
-				};
-				Ok(DataType::Varchar(size))
-			}
-			Token::Char => {
-				self.advance()?;
-				let size = if self.current_token == Token::LeftParen {
-					self.advance()?;
-					let size = self.parse_type_size()?;
-					self.expect(Token::RightParen)?;
-					Some(size)
-				} else {
-					None
-				};
-				Ok(DataType::Char(size))
-			}
-			Token::Decimal => {
-				self.advance()?;
-				let precision_scale = if self.current_token == Token::LeftParen {
-					self.advance()?;
-
-					if let Token::IntLiteral(precision) = self.current_token {
-						self.advance()?;
-
-						let scale = if self.current_token == Token::Comma {
-							self.advance()?;
-							if let Token::IntLiteral(scale) = self.current_token {
-								self.advance()?;
-								scale as u8
-							} else {
-								return Err(self.unexpected_token("scale"));
-							}
-						} else {
-							0
-						};
-
-						self.expect(Token::RightParen)?;
-						Some((precision as u8, scale))
-					} else {
-						return Err(self.unexpected_token("precision"));
-					}
-				} else {
-					None
-				};
-				Ok(DataType::Decimal(precision_scale))
-			}
-			_ => Err(self.unexpected_token("data type")),
-		}
-	}
-
-	fn parse_type_size(&mut self) -> ParseResult<u32> {
-		if let Token::IntLiteral(size) = self.current_token {
-			self.advance()?;
-			Ok(size as u32)
-		} else {
-			Err(self.unexpected_token("size"))
-		}
-	}
-
-	fn parse_drop_table(&mut self) -> ParseResult<DropTableStmt> {
-		self.expect(Token::Drop)?;
-		self.expect(Token::Table)?;
-
-		let name = self.parse_qualified_name()?;
-
-		Ok(DropTableStmt { name })
-	}
-
-	fn parse_qualified_name(&mut self) -> ParseResult<QualifiedName> {
-		let first = self.parse_identifier()?;
-		let mut parts = smallvec::smallvec![first.0];
-
-		while self.current_token == Token::Dot {
-			self.advance()?;
-			let next = self.parse_identifier()?;
-			parts.push(next.0);
-		}
-
-		Ok(QualifiedName { parts })
-	}
-
-	fn parse_identifier(&mut self) -> ParseResult<Identifier> {
-		if let Token::Identifier(id) = &self.current_token {
-			let identifier = Identifier(*id);
-			self.advance()?;
-			Ok(identifier)
-		} else {
-			Err(self.unexpected_token("identifier"))
-		}
-	}
-
-	fn parse_identifier_list(&mut self) -> ParseResult<Vec<Identifier>> {
-		let mut identifiers = vec![self.parse_identifier()?];
-
-		while self.current_token == Token::Comma {
-			self.advance()?;
-			identifiers.push(self.parse_identifier()?);
-		}
-
-		Ok(identifiers)
-	}
-
-	fn advance(&mut self) -> ParseResult<()> {
-		self.current_token = self.lexer.next()?;
-		Ok(())
-	}
-
-	fn expect(&mut self, expected: Token) -> ParseResult<()> {
-		if std::mem::discriminant(&self.current_token) == std::mem::discriminant(&expected) {
-			self.advance()
-		} else {
-			Err(self.unexpected_token(&format!("{:?}", expected)))
-		}
-	}
-
-	fn unexpected_token(&self, expected: &str) -> ParseError {
-		ParseError::UnexpectedToken {
-			expected: expected.to_string(),
-			found: format!("{:?}", self.current_token),
-			position: 0,
-		}
-	}
-=======
     pub fn new(input: &'a str, interner: &'a mut StringInterner) -> ParseResult<Self> {
         let mut lexer = Lexer::new(input, interner);
         let current_token = lexer.next()?;
@@ -1008,5 +512,4 @@
             position: 0,
         }
     }
->>>>>>> 66f11abf
 }