--- conflicted
+++ resolved
@@ -5,21 +5,6 @@
 
 #[derive(Debug, Clone, PartialEq)]
 pub enum Token {
-<<<<<<< HEAD
-	// Basic SQL Keywords
-	Select,
-	From,
-	Where,
-	Insert,
-	Into,
-	Values,
-	Update,
-	Delete,
-	Create,
-	Drop,
-	Table,
-	Set,
-=======
     // Basic SQL Keywords
     Select,
     From,
@@ -34,7 +19,6 @@
     Table,
     Set,
     Describe,
->>>>>>> 66f11abf
 
 	// Data types
 	Integer,
@@ -248,43 +232,6 @@
 		Ok(token)
 	}
 
-<<<<<<< HEAD
-	fn classify_identifier(&mut self, text: &str) -> Token {
-		let upper = text.to_uppercase();
-		match upper.as_str() {
-			"SELECT" => Token::Select,
-			"FROM" => Token::From,
-			"WHERE" => Token::Where,
-			"INSERT" => Token::Insert,
-			"INTO" => Token::Into,
-			"VALUES" => Token::Values,
-			"UPDATE" => Token::Update,
-			"DELETE" => Token::Delete,
-			"CREATE" => Token::Create,
-			"DROP" => Token::Drop,
-			"TABLE" => Token::Table,
-			"SET" => Token::Set,
-			"INTEGER" | "INT" => Token::Integer,
-			"TEXT" => Token::Text,
-			"BOOLEAN" | "BOOL" => Token::Boolean,
-			"VARCHAR" => Token::Varchar,
-			"CHAR" => Token::Char,
-			"DECIMAL" => Token::Decimal,
-			"PRIMARY" => Token::Primary,
-			"KEY" => Token::Key,
-			"NOT" => Token::Not,
-			"NULL" => Token::Null,
-			"AND" => Token::And,
-			"OR" => Token::Or,
-			"TRUE" => Token::True,
-			"FALSE" => Token::False,
-			_ => {
-				let id = text.intern(self.interner);
-				Token::Identifier(id)
-			}
-		}
-	}
-=======
     fn classify_identifier(&mut self, text: &str) -> Token {
         let upper = text.to_uppercase();
         match upper.as_str() {
@@ -321,5 +268,4 @@
             }
         }
     }
->>>>>>> 66f11abf
 }