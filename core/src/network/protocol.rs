--- conflicted
+++ resolved
@@ -25,7 +25,6 @@
 
 #[derive(Debug, Clone, Serialize, Deserialize)]
 pub enum ServerMessage {
-<<<<<<< HEAD
 	ExecuteResult {
 		results: Vec<ExecutionResultData>,
 		rows_affected: Option<usize>,
@@ -37,34 +36,14 @@
 		databases: Vec<String>,
 	},
 	TableList {
-		tables: Vec<TableInfo>,
+		// tables: Vec<TableInfo>,
+		tables: Vec<String>,
 	},
 	Error {
 		code: ErrorCode,
 		message: String,
 		details: Option<String>,
 	},
-=======
-    ExecuteResult {
-        results: Vec<ExecutionResultData>,
-        rows_affected: Option<usize>,
-        execution_time_ms: u64,
-    },
-    Pong,
-    HeartbeatAck,
-    DatabaseList {
-        databases: Vec<String>,
-    },
-    TableList {
-        // tables: Vec<TableInfo>,
-        tables: Vec<String>,
-    },
-    Error {
-        code: ErrorCode,
-        message: String,
-        details: Option<String>,
-    },
->>>>>>> 66f11abf
 }
 
 #[derive(Debug, Clone, Serialize, Deserialize)]
@@ -77,7 +56,6 @@
 
 #[derive(Debug, Clone, Serialize, Deserialize)]
 pub enum ResultType {
-<<<<<<< HEAD
 	Select,
 	Insert,
 	Update,
@@ -85,16 +63,7 @@
 	CreateTable,
 	DropTable,
 	Other,
-=======
-    Select,
-    Insert,
-    Update,
-    Delete,
-    CreateTable,
-    DropTable,
-    Other,
-    Describe,
->>>>>>> 66f11abf
+	Describe,
 }
 
 #[derive(Debug, Clone, Serialize, Deserialize)]
@@ -140,7 +109,6 @@
 }
 
 impl ProtocolHandler {
-<<<<<<< HEAD
 	pub fn new() -> Self {
 		Self {
 			interner: Arc::new(RwLock::new(StringInterner::new())),
@@ -227,9 +195,9 @@
 		}
 	}
 
-	fn handle_list_tables(&self, _ctx: &ExecutionContext) -> ServerMessage {
-		// TODO: Use catalog to get actual table information
-		ServerMessage::TableList { tables: Vec::new() }
+	fn handle_list_tables(&self, ctx: &ExecutionContext) -> ServerMessage {
+		let tables = ctx.storage.get_tables("");
+		ServerMessage::TableList { tables }
 	}
 
 	fn convert_query_result(
@@ -298,6 +266,26 @@
 					columns: Vec::new(),
 					rows: Vec::new(),
 					rows_affected: Some(1),
+				}
+			}
+			QueryResult::Columns(column_info) => {
+				let result_type = ResultType::Describe;
+
+				let mut columns: Vec<ColumnMetadata> = vec![];
+
+				for column in column_info {
+					columns.push(ColumnMetadata {
+						name: column.name.clone(),
+						data_type: column.data_type.to_string(),
+						nullable: column.nullable,
+					})
+				}
+
+				ExecutionResultData {
+					result_type,
+					columns: columns,
+					rows: Vec::new(),
+					rows_affected: None,
 				}
 			}
 		}
@@ -461,250 +449,6 @@
 			crate::storage::DataType::Json => "JSON".to_string(),
 		}
 	}
-=======
-    pub fn new() -> Self {
-        Self {
-            interner: Arc::new(RwLock::new(StringInterner::new())),
-        }
-    }
-
-    pub fn handle_message(
-        &mut self,
-        message: ClientMessage,
-        ctx: &mut ExecutionContext,
-    ) -> ServerMessage {
-        match message {
-            ClientMessage::Execute { sql, database: _ } => self.handle_execute(sql, ctx),
-            ClientMessage::Ping => ServerMessage::Pong,
-            ClientMessage::Heartbeat => ServerMessage::HeartbeatAck,
-            ClientMessage::ListDatabases => ServerMessage::DatabaseList {
-                databases: vec!["default".to_string()],
-            },
-            ClientMessage::ListTables { database: _ } => self.handle_list_tables(ctx),
-        }
-    }
-
-    fn handle_execute(&mut self, sql: String, ctx: &mut ExecutionContext) -> ServerMessage {
-        let start_time = std::time::Instant::now();
-
-        // Parse SQL
-        let program = {
-            let mut interner = self.interner.write();
-            match crate::nsql::parser::parse(&sql, &mut interner) {
-                Ok(program) => program,
-                Err(e) => {
-                    return ServerMessage::Error {
-                        code: ErrorCode::ParseError,
-                        message: "Failed to parse SQL".to_string(),
-                        details: Some(e.to_string()),
-                    };
-                }
-            }
-        };
-
-        // Update context
-        let interner_clone = Arc::clone(&self.interner);
-        let interner_ref = interner_clone.read();
-        ctx.interner = (*interner_ref).clone();
-        drop(interner_ref);
-
-        // Execute statements
-        let executor = crate::executor::Executor::new();
-        let results = match executor.execute_program(&program, ctx) {
-            Ok(results) => results,
-            Err(e) => {
-                return ServerMessage::Error {
-                    code: self.execution_error_to_code(&e),
-                    message: "Execution failed".to_string(),
-                    details: Some(e.to_string()),
-                };
-            }
-        };
-
-        let execution_time = start_time.elapsed().as_millis() as u64;
-
-        // Convert results to protocol format
-        let mut execution_results = Vec::new();
-        let mut total_rows_affected = 0;
-
-        for (i, result) in results.iter().enumerate() {
-            let result_data = self.convert_query_result(result, program.statements.get(i), ctx);
-
-            if let Some(rows_affected) = result_data.rows_affected {
-                total_rows_affected += rows_affected;
-            }
-
-            execution_results.push(result_data);
-        }
-
-        ServerMessage::ExecuteResult {
-            results: execution_results,
-            rows_affected: if total_rows_affected > 0 {
-                Some(total_rows_affected)
-            } else {
-                None
-            },
-            execution_time_ms: execution_time,
-        }
-    }
-
-    fn handle_list_tables(&self, ctx: &ExecutionContext) -> ServerMessage {
-        let tables = ctx.storage.get_tables("");
-        ServerMessage::TableList { tables }
-    }
-
-    fn convert_query_result(
-        &self,
-        result: &QueryResult,
-        statement: Option<&Statement>,
-        #[allow(unused)]
-        ctx: &ExecutionContext,
-    ) -> ExecutionResultData {
-        match result {
-            QueryResult::Rows(rows) => {
-                let result_type = if matches!(statement, Some(Statement::Query(_))) {
-                    ResultType::Select
-                } else {
-                    ResultType::Other
-                };
-
-                let (columns, converted_rows) = if rows.is_empty() {
-                    (Vec::new(), Vec::new())
-                } else {
-                    let columns = self.infer_columns_from_rows(rows);
-                    let converted_rows = rows
-                        .iter()
-                        .map(|row| self.convert_row_to_values(row, &columns))
-                        .collect();
-                    (columns, converted_rows)
-                };
-
-                ExecutionResultData {
-                    result_type,
-                    columns,
-                    rows: converted_rows,
-                    rows_affected: None,
-                }
-            }
-            QueryResult::RowsAffected(count) => {
-                let result_type = match statement {
-                    Some(Statement::Insert(_)) => ResultType::Insert,
-                    Some(Statement::Update(_)) => ResultType::Update,
-                    Some(Statement::Delete(_)) => ResultType::Delete,
-                    _ => ResultType::Other,
-                };
-
-                ExecutionResultData {
-                    result_type,
-                    columns: Vec::new(),
-                    rows: Vec::new(),
-                    rows_affected: Some(*count),
-                }
-            }
-            QueryResult::Created => {
-                let result_type = match statement {
-                    Some(Statement::CreateTable(_)) => ResultType::CreateTable,
-                    Some(Statement::DropTable(_)) => ResultType::DropTable,
-                    _ => ResultType::Other,
-                };
-
-                ExecutionResultData {
-                    result_type,
-                    columns: Vec::new(),
-                    rows: Vec::new(),
-                    rows_affected: Some(1),
-                }
-            }
-            QueryResult::Columns(column_info) => {
-                let result_type = ResultType::Describe;
-
-                let mut columns: Vec<ColumnMetadata> = vec![];
-
-                for column in column_info {
-                    columns.push(ColumnMetadata { 
-                        name: column.name.clone(),
-                        data_type: column.data_type.to_string(),
-                        nullable: column.nullable
-                    })
-                }
-
-                ExecutionResultData {
-                    result_type,
-                    columns: columns,
-                    rows: Vec::new(),
-                    rows_affected: None,
-                }
-            }
-        }
-    }
-
-    fn infer_columns_from_rows(&self, rows: &[crate::executor::Row]) -> Vec<ColumnMetadata> {
-        if let Some(first_row) = rows.first() {
-            first_row
-                .data
-                .keys()
-                .map(|name| ColumnMetadata {
-                    name: name.clone(),
-                    data_type: self.infer_data_type_from_value(first_row.data.get(name).unwrap()),
-                    nullable: true, // Default to nullable for inferred columns
-                })
-                .collect()
-        } else {
-            Vec::new()
-        }
-    }
-
-    fn infer_data_type_from_value(&self, value: &Value) -> String {
-        match value {
-            Value::Integer(_) => "INTEGER".to_string(),
-            Value::Float(_) => "FLOAT".to_string(),
-            Value::String(_) => "TEXT".to_string(),
-            Value::Boolean(_) => "BOOLEAN".to_string(),
-            Value::Null => "NULL".to_string(),
-            Value::Date(_) => "DATE".to_string(),
-            Value::DateTime(_) => "DATETIME".to_string(),
-        }
-    }
-
-    fn convert_row_to_values(
-        &self,
-        row: &crate::executor::Row,
-        columns: &[ColumnMetadata],
-    ) -> Vec<SerializableValue> {
-        columns
-            .iter()
-            .map(|col| {
-                row.data
-                    .get(&col.name)
-                    .map(|value| self.convert_value_to_serializable(value))
-                    .unwrap_or(SerializableValue::Null)
-            })
-            .collect()
-    }
-
-    fn convert_value_to_serializable(&self, value: &Value) -> SerializableValue {
-        match value {
-            Value::Integer(i) => SerializableValue::Integer(*i),
-            Value::Float(f) => SerializableValue::Float(*f),
-            Value::String(s) => SerializableValue::String(s.clone()),
-            Value::Boolean(b) => SerializableValue::Boolean(*b),
-            Value::Null => SerializableValue::Null,
-            Value::Date(d) => SerializableValue::Date(d.to_string()),
-            Value::DateTime(dt) => SerializableValue::DateTime(dt.to_string()),
-        }
-    }
-
-    fn execution_error_to_code(&self, error: &crate::executor::ExecutionError) -> ErrorCode {
-        match error {
-            crate::executor::ExecutionError::TableNotFound(_) => ErrorCode::TableNotFound,
-            crate::executor::ExecutionError::ColumnNotFound(_) => ErrorCode::ColumnNotFound,
-            crate::executor::ExecutionError::TypeMismatch { .. } => ErrorCode::TypeMismatch,
-            crate::executor::ExecutionError::InvalidExpression(_) => ErrorCode::ExecutionError,
-            crate::executor::ExecutionError::StorageError(_) => ErrorCode::InternalError,
-            crate::executor::ExecutionError::NotImplemented(_) => ErrorCode::NotImplemented,
-        }
-    }
->>>>>>> 66f11abf
 }
 
 // Helper functions for working with the protocol
@@ -758,7 +502,6 @@
 
 // Additional utility functions for protocol handling
 
-<<<<<<< HEAD
 pub fn format_table_info_list(tables: &[TableInfo]) -> String {
 	if tables.is_empty() {
 		return "No tables found".to_string();
@@ -891,42 +634,6 @@
 	);
 
 	format!("{}\n\n{}", table.to_string(), row_count_text)
-=======
-pub fn format_execution_result(result: &ExecutionResultData) -> String {
-    match result.result_type {
-        ResultType::Select => {
-            if result.rows.is_empty() {
-                "Empty result set".to_string()
-            } else {
-                format!("{} rows returned", result.rows.len())
-            }
-        }
-        ResultType::Insert => {
-            format!("{} rows inserted", result.rows_affected.unwrap_or(0))
-        }
-        ResultType::Update => {
-            format!("{} rows updated", result.rows_affected.unwrap_or(0))
-        }
-        ResultType::Delete => {
-            format!("{} rows deleted", result.rows_affected.unwrap_or(0))
-        }
-        ResultType::CreateTable => "Table created".to_string(),
-        ResultType::DropTable => "Table dropped".to_string(),
-        ResultType::Other => "Command executed".to_string(),
-        ResultType::Describe => {
-            if result.columns.is_empty() {
-                "No columns found".to_string()
-            } else {
-                let column_info: Vec<String> = result
-                    .columns
-                    .iter()
-                    .map(|col| format!("{}: {}", col.name, col.data_type))
-                    .collect();
-                format!("Columns: {}", column_info.join(", "))
-            }
-        }
-    }
->>>>>>> 66f11abf
 }
 
 // Keep the original function for backward compatibility
@@ -969,32 +676,33 @@
 			if result.rows.is_empty() {
 				"Empty result set".to_string()
 			} else {
-				format!(
-					"{} row{} returned",
-					result.rows.len(),
-					if result.rows.len() == 1 { "" } else { "s" }
-				)
+				format!("{} rows returned", result.rows.len())
 			}
 		}
 		ResultType::Insert => {
-			let count = result.rows_affected.unwrap_or(0);
-			format!(
-				"{} row{} inserted",
-				count,
-				if count == 1 { "" } else { "s" }
-			)
+			format!("{} rows inserted", result.rows_affected.unwrap_or(0))
 		}
 		ResultType::Update => {
-			let count = result.rows_affected.unwrap_or(0);
-			format!("{} row{} updated", count, if count == 1 { "" } else { "s" })
+			format!("{} rows updated", result.rows_affected.unwrap_or(0))
 		}
 		ResultType::Delete => {
-			let count = result.rows_affected.unwrap_or(0);
-			format!("{} row{} deleted", count, if count == 1 { "" } else { "s" })
-		}
-		ResultType::CreateTable => "Table created successfully".to_string(),
-		ResultType::DropTable => "Table dropped successfully".to_string(),
-		ResultType::Other => "Command executed successfully".to_string(),
+			format!("{} rows deleted", result.rows_affected.unwrap_or(0))
+		}
+		ResultType::CreateTable => "Table created".to_string(),
+		ResultType::DropTable => "Table dropped".to_string(),
+		ResultType::Other => "Command executed".to_string(),
+		ResultType::Describe => {
+			if result.columns.is_empty() {
+				"No columns found".to_string()
+			} else {
+				let column_info: Vec<String> = result
+					.columns
+					.iter()
+					.map(|col| format!("{}: {}", col.name, col.data_type))
+					.collect();
+				format!("Columns: {}", column_info.join(", "))
+			}
+		}
 	}
 }
 
