--- conflicted
+++ resolved
@@ -6,7 +6,6 @@
 pub struct Executor;
 
 impl Executor {
-<<<<<<< HEAD
 	pub fn new() -> Self {
 		Self
 	}
@@ -26,20 +25,21 @@
 		Ok(results)
 	}
 
-	pub fn execute_statement(
-		&self,
-		statement: &Statement,
-		ctx: &mut ExecutionContext,
-	) -> ExecutionResult<QueryResult> {
-		match statement {
-			Statement::Query(query) => self.execute_query(query, ctx),
-			Statement::Insert(insert) => self.execute_insert(insert, ctx),
-			Statement::CreateTable(create) => self.execute_create_table(create, ctx),
-			Statement::DropTable(drop) => self.execute_drop_table(drop, ctx),
-			Statement::Update(update) => self.execute_update(update, ctx),
-			Statement::Delete(delete) => self.execute_delete(delete, ctx),
-		}
-	}
+    pub fn execute_statement(
+        &self,
+        statement: &Statement,
+        ctx: &mut ExecutionContext,
+    ) -> ExecutionResult<QueryResult> {
+        match statement {
+            Statement::Query(query) => self.execute_query(query, ctx),
+            Statement::Insert(insert) => self.execute_insert(insert, ctx),
+            Statement::CreateTable(create) => self.execute_create_table(create, ctx),
+            Statement::DropTable(drop) => self.execute_drop_table(drop, ctx),
+            Statement::Update(update) => self.execute_update(update, ctx),
+            Statement::Delete(delete) => self.execute_delete(delete, ctx),
+            Statement::DescribeTable(describe) => self.execute_describe_table(describe, ctx),
+        }
+    }
 
 	fn execute_query(
 		&self,
@@ -227,15 +227,27 @@
 		Ok(QueryResult::affected(1))
 	}
 
-	fn execute_update(
-		&self,
-		update: &UpdateStmt,
-		ctx: &mut ExecutionContext,
-	) -> ExecutionResult<QueryResult> {
-		let table_name = self.qualified_name_to_string(&update.table, &ctx.interner);
-		let rows_data = ctx.storage.scan_table(&table_name)?;
-		let schema = ctx.storage.get_table_schema(&table_name)?;
-		let mut rows_affected = 0;
+    fn execute_describe_table(
+        &self,
+        describe: &DescribeTableStmt,
+        ctx: &mut ExecutionContext,
+    ) -> ExecutionResult<QueryResult> {
+        let table_name = self.qualified_name_to_string(&describe.name, &ctx.interner);
+
+        let schema = ctx.storage.get_table_schema(&table_name)?;
+
+        Ok(QueryResult::columns(schema))
+    }
+
+    fn execute_update(
+        &self,
+        update: &UpdateStmt,
+        ctx: &mut ExecutionContext,
+    ) -> ExecutionResult<QueryResult> {
+        let table_name = self.qualified_name_to_string(&update.table, &ctx.interner);
+        let rows_data = ctx.storage.scan_table(&table_name)?;
+        let schema = ctx.storage.get_table_schema(&table_name)?;
+        let mut rows_affected = 0;
 
 		// Clear and recreate table
 		ctx.storage.drop_table(&table_name)?;
@@ -456,468 +468,4 @@
 			.collect::<Vec<_>>()
 			.join(".")
 	}
-=======
-    pub fn new() -> Self {
-        Self
-    }
-
-    pub fn execute_program(
-        &self,
-        program: &Program,
-        ctx: &mut ExecutionContext,
-    ) -> ExecutionResult<Vec<QueryResult>> {
-        let mut results = Vec::new();
-
-        for statement in &program.statements {
-            let result = self.execute_statement(statement, ctx)?;
-            results.push(result);
-        }
-
-        Ok(results)
-    }
-
-    pub fn execute_statement(
-        &self,
-        statement: &Statement,
-        ctx: &mut ExecutionContext,
-    ) -> ExecutionResult<QueryResult> {
-        match statement {
-            Statement::Query(query) => self.execute_query(query, ctx),
-            Statement::Insert(insert) => self.execute_insert(insert, ctx),
-            Statement::CreateTable(create) => self.execute_create_table(create, ctx),
-            Statement::DropTable(drop) => self.execute_drop_table(drop, ctx),
-            Statement::Update(update) => self.execute_update(update, ctx),
-            Statement::Delete(delete) => self.execute_delete(delete, ctx),
-            Statement::DescribeTable(describe) => self.execute_describe_table(describe, ctx),
-        }
-    }
-
-    fn execute_query(
-        &self,
-        query: &Query,
-        ctx: &mut ExecutionContext,
-    ) -> ExecutionResult<QueryResult> {
-        // Get source data
-        let mut rows = if let Some(from_table) = &query.from {
-            self.scan_table(from_table, ctx)?
-        } else {
-            // SELECT without FROM (e.g., SELECT 1, 'hello')
-            vec![Row::new()]
-        };
-
-        // Apply WHERE clause
-        if let Some(where_expr) = &query.where_clause {
-            rows = self.apply_where_clause(rows, where_expr, ctx)?;
-        }
-
-        // Apply projection
-        rows = self.apply_projection(&query.projection, rows, ctx)?;
-
-        Ok(QueryResult::rows(rows))
-    }
-
-    fn scan_table(
-        &self,
-        table_name: &QualifiedName,
-        ctx: &mut ExecutionContext,
-    ) -> ExecutionResult<Vec<Row>> {
-        let table_str = self.qualified_name_to_string(table_name, &ctx.interner);
-
-        // Get table schema first to validate table exists
-        let _schema = ctx.storage.get_table_schema(&table_str)?;
-
-        // Now scan the table
-        let rows_data = ctx.storage.scan_table(&table_str)?;
-        let mut rows = Vec::new();
-
-        for row_data in rows_data {
-            let mut row = Row::new();
-            for (column, value) in row_data {
-                row.insert(column, value);
-            }
-            rows.push(row);
-        }
-
-        Ok(rows)
-    }
-
-    fn apply_where_clause(
-        &self,
-        rows: Vec<Row>,
-        where_expr: &Expression,
-        ctx: &mut ExecutionContext,
-    ) -> ExecutionResult<Vec<Row>> {
-        let mut filtered_rows = Vec::new();
-
-        for row in rows {
-            if self.evaluate_expression_bool(where_expr, &row, ctx)? {
-                filtered_rows.push(row);
-            }
-        }
-
-        Ok(filtered_rows)
-    }
-
-    fn apply_projection(
-        &self,
-        projection: &[SelectItem],
-        rows: Vec<Row>,
-        ctx: &mut ExecutionContext,
-    ) -> ExecutionResult<Vec<Row>> {
-        let mut projected_rows = Vec::new();
-
-        for row in rows {
-            let mut new_row = Row::new();
-
-            for item in projection {
-                match &item.expr {
-                    Expression::Star => {
-                        // Include all columns from the row
-                        for (column, value) in &row.data {
-                            new_row.insert(column.clone(), value.clone());
-                        }
-                    }
-                    _ => {
-                        let value = self.evaluate_expression(&item.expr, &row, ctx)?;
-                        let column_name = if let Some(alias) = &item.alias {
-                            ctx.interner
-                                .resolve(alias.0)
-                                .unwrap_or("unnamed")
-                                .to_string()
-                        } else {
-                            self.infer_column_name(&item.expr, ctx)
-                        };
-
-                        new_row.insert(column_name, value);
-                    }
-                }
-            }
-
-            projected_rows.push(new_row);
-        }
-
-        Ok(projected_rows)
-    }
-
-    fn execute_insert(
-        &self,
-        insert: &InsertStmt,
-        ctx: &mut ExecutionContext,
-    ) -> ExecutionResult<QueryResult> {
-        let table_name = self.qualified_name_to_string(&insert.table, &ctx.interner);
-        let mut rows_affected = 0;
-
-        for row_values in &insert.values {
-            let mut row_data = HashMap::new();
-
-            if let Some(columns) = &insert.columns {
-                if columns.len() != row_values.len() {
-                    return Err(ExecutionError::InvalidExpression(
-                        "Column count mismatch".to_string(),
-                    ));
-                }
-
-                for (i, column) in columns.iter().enumerate() {
-                    let column_name = ctx.interner.resolve(column.0).unwrap().to_string();
-                    let value = self.evaluate_expression(&row_values[i], &Row::new(), ctx)?;
-                    row_data.insert(column_name, value);
-                }
-            } else {
-                // Use table schema column order
-                let schema = ctx.storage.get_table_schema(&table_name)?;
-                if schema.len() != row_values.len() {
-                    return Err(ExecutionError::InvalidExpression(
-                        "Column count mismatch".to_string(),
-                    ));
-                }
-
-                for (i, column_info) in schema.iter().enumerate() {
-                    let value = self.evaluate_expression(&row_values[i], &Row::new(), ctx)?;
-                    row_data.insert(column_info.name.clone(), value);
-                }
-            }
-
-            ctx.storage.insert_row(&table_name, row_data)?;
-            rows_affected += 1;
-        }
-
-        Ok(QueryResult::affected(rows_affected))
-    }
-
-    fn execute_create_table(
-        &self,
-        create: &CreateTableStmt,
-        ctx: &mut ExecutionContext,
-    ) -> ExecutionResult<QueryResult> {
-        let table_name = self.qualified_name_to_string(&create.name, &ctx.interner);
-
-        let mut columns = Vec::new();
-        for column_def in &create.columns {
-            let column_name = ctx.interner.resolve(column_def.name.0).unwrap().to_string();
-            let nullable = !column_def.constraints.contains(&ColumnConstraint::NotNull);
-
-            columns.push(ColumnInfo {
-                name: column_name,
-                data_type: column_def.data_type.clone(),
-                nullable,
-            });
-        }
-
-        ctx.storage.create_table(&table_name, &columns)?;
-        Ok(QueryResult::created())
-    }
-
-    fn execute_drop_table(
-        &self,
-        drop: &DropTableStmt,
-        ctx: &mut ExecutionContext,
-    ) -> ExecutionResult<QueryResult> {
-        let table_name = self.qualified_name_to_string(&drop.name, &ctx.interner);
-
-        ctx.storage.drop_table(&table_name)?;
-        Ok(QueryResult::affected(1))
-    }
-
-    fn execute_describe_table(
-        &self,
-        describe: &DescribeTableStmt,
-        ctx: &mut ExecutionContext,
-    ) -> ExecutionResult<QueryResult> {
-        let table_name = self.qualified_name_to_string(&describe.name, &ctx.interner);
-
-        let schema = ctx.storage.get_table_schema(&table_name)?;
-
-        Ok(QueryResult::columns(schema))
-    }
-
-    fn execute_update(
-        &self,
-        update: &UpdateStmt,
-        ctx: &mut ExecutionContext,
-    ) -> ExecutionResult<QueryResult> {
-        let table_name = self.qualified_name_to_string(&update.table, &ctx.interner);
-        let rows_data = ctx.storage.scan_table(&table_name)?;
-        let schema = ctx.storage.get_table_schema(&table_name)?;
-        let mut rows_affected = 0;
-
-        // Clear and recreate table
-        ctx.storage.drop_table(&table_name)?;
-        ctx.storage.create_table(&table_name, &schema)?;
-
-        for mut row_data in rows_data {
-            let row = Row {
-                data: row_data.clone(),
-            };
-
-            let should_update = if let Some(where_expr) = &update.where_clause {
-                self.evaluate_expression_bool(where_expr, &row, ctx)?
-            } else {
-                true
-            };
-
-            if should_update {
-                // Apply assignments
-                for assignment in &update.assignments {
-                    let column_name = ctx
-                        .interner
-                        .resolve(assignment.column.0)
-                        .unwrap()
-                        .to_string();
-                    let new_value = self.evaluate_expression(&assignment.value, &row, ctx)?;
-                    row_data.insert(column_name, new_value);
-                }
-                rows_affected += 1;
-            }
-
-            ctx.storage.insert_row(&table_name, row_data)?;
-        }
-
-        Ok(QueryResult::affected(rows_affected))
-    }
-
-    fn execute_delete(
-        &self,
-        delete: &DeleteStmt,
-        ctx: &mut ExecutionContext,
-    ) -> ExecutionResult<QueryResult> {
-        let table_name = self.qualified_name_to_string(&delete.table, &ctx.interner);
-        let rows_data = ctx.storage.scan_table(&table_name)?;
-        let schema = ctx.storage.get_table_schema(&table_name)?;
-        let mut rows_affected = 0;
-
-        // Clear and recreate table
-        ctx.storage.drop_table(&table_name)?;
-        ctx.storage.create_table(&table_name, &schema)?;
-
-        for row_data in rows_data {
-            let row = Row {
-                data: row_data.clone(),
-            };
-
-            let should_delete = if let Some(where_expr) = &delete.where_clause {
-                self.evaluate_expression_bool(where_expr, &row, ctx)?
-            } else {
-                true
-            };
-
-            if should_delete {
-                rows_affected += 1;
-                // Don't re-insert this row
-            } else {
-                // Re-insert this row
-                ctx.storage.insert_row(&table_name, row_data)?;
-            }
-        }
-
-        Ok(QueryResult::affected(rows_affected))
-    }
-
-    // Expression evaluation
-    fn evaluate_expression(
-        &self,
-        expr: &Expression,
-        row: &Row,
-        ctx: &mut ExecutionContext,
-    ) -> ExecutionResult<Value> {
-        match expr {
-            Expression::Literal(literal) => self.evaluate_literal(literal, ctx),
-            Expression::Column(col_name) => {
-                let column_str = self.qualified_name_to_string(col_name, &ctx.interner);
-                row.get(&column_str)
-                    .cloned()
-                    .ok_or_else(|| ExecutionError::ColumnNotFound(column_str))
-            }
-            Expression::Star => Err(ExecutionError::InvalidExpression(
-                "Cannot evaluate * as a value".to_string(),
-            )),
-            Expression::BinaryOp { op, left, right } => {
-                let left_val = self.evaluate_expression(left, row, ctx)?;
-                let right_val = self.evaluate_expression(right, row, ctx)?;
-                self.apply_binary_op(*op, left_val, right_val)
-            }
-        }
-    }
-
-    fn evaluate_literal(
-        &self,
-        literal: &Literal,
-        ctx: &mut ExecutionContext,
-    ) -> ExecutionResult<Value> {
-        match literal {
-            Literal::Integer(i) => Ok(Value::Integer(*i)),
-            Literal::Boolean(b) => Ok(Value::Boolean(*b)),
-            Literal::Null => Ok(Value::Null),
-            Literal::String(s) => {
-                let string_val = ctx.interner.resolve(*s).unwrap_or("").to_string();
-                Ok(Value::String(string_val))
-            }
-        }
-    }
-
-    fn apply_binary_op(&self, op: BinaryOp, left: Value, right: Value) -> ExecutionResult<Value> {
-        match op {
-            BinaryOp::Eq => Ok(Value::Boolean(self.values_equal(&left, &right))),
-            BinaryOp::NotEq => Ok(Value::Boolean(!self.values_equal(&left, &right))),
-            BinaryOp::Lt => {
-                self.compare_values(&left, &right, |ord| ord == std::cmp::Ordering::Less)
-            }
-            BinaryOp::Gt => {
-                self.compare_values(&left, &right, |ord| ord == std::cmp::Ordering::Greater)
-            }
-            BinaryOp::LtEq => {
-                self.compare_values(&left, &right, |ord| ord != std::cmp::Ordering::Greater)
-            }
-            BinaryOp::GtEq => {
-                self.compare_values(&left, &right, |ord| ord != std::cmp::Ordering::Less)
-            }
-            BinaryOp::And => {
-                let left_bool = self.value_to_bool(&left)?;
-                let right_bool = self.value_to_bool(&right)?;
-                Ok(Value::Boolean(left_bool && right_bool))
-            }
-            BinaryOp::Or => {
-                let left_bool = self.value_to_bool(&left)?;
-                let right_bool = self.value_to_bool(&right)?;
-                Ok(Value::Boolean(left_bool || right_bool))
-            }
-        }
-    }
-
-    fn values_equal(&self, left: &Value, right: &Value) -> bool {
-        match (left, right) {
-            (Value::Integer(l), Value::Integer(r)) => l == r,
-            (Value::Float(l), Value::Float(r)) => l == r,
-            (Value::String(l), Value::String(r)) => l == r,
-            (Value::Boolean(l), Value::Boolean(r)) => l == r,
-            (Value::Null, Value::Null) => true,
-            _ => false,
-        }
-    }
-
-    fn compare_values<F>(&self, left: &Value, right: &Value, cmp_fn: F) -> ExecutionResult<Value>
-    where
-        F: Fn(std::cmp::Ordering) -> bool,
-    {
-        let ordering = match (left, right) {
-            (Value::Integer(l), Value::Integer(r)) => l.cmp(r),
-            (Value::Float(l), Value::Float(r)) => {
-                l.partial_cmp(r).unwrap_or(std::cmp::Ordering::Equal)
-            }
-            (Value::String(l), Value::String(r)) => l.cmp(r),
-            (Value::Boolean(l), Value::Boolean(r)) => l.cmp(r),
-            _ => {
-                return Err(ExecutionError::TypeMismatch {
-                    expected: "comparable types".to_string(),
-                    actual: "incompatible types".to_string(),
-                });
-            }
-        };
-
-        Ok(Value::Boolean(cmp_fn(ordering)))
-    }
-
-    fn value_to_bool(&self, value: &Value) -> ExecutionResult<bool> {
-        match value {
-            Value::Boolean(b) => Ok(*b),
-            Value::Integer(i) => Ok(*i != 0),
-            Value::Null => Ok(false),
-            _ => Err(ExecutionError::TypeMismatch {
-                expected: "boolean".to_string(),
-                actual: "other".to_string(),
-            }),
-        }
-    }
-
-    fn evaluate_expression_bool(
-        &self,
-        expr: &Expression,
-        row: &Row,
-        ctx: &mut ExecutionContext,
-    ) -> ExecutionResult<bool> {
-        let value = self.evaluate_expression(expr, row, ctx)?;
-        self.value_to_bool(&value)
-    }
-
-    fn infer_column_name(&self, expr: &Expression, ctx: &ExecutionContext) -> String {
-        match expr {
-            Expression::Column(col_name) => self.qualified_name_to_string(col_name, &ctx.interner),
-            Expression::Literal(Literal::Integer(i)) => format!("{}", i),
-            Expression::Literal(Literal::String(s)) => {
-                ctx.interner.resolve(*s).unwrap_or("string").to_string()
-            }
-            Expression::Literal(Literal::Boolean(b)) => format!("{}", b),
-            Expression::Literal(Literal::Null) => "null".to_string(),
-            Expression::Star => "*".to_string(),
-            Expression::BinaryOp { .. } => "expr".to_string(),
-        }
-    }
-
-    fn qualified_name_to_string(&self, name: &QualifiedName, interner: &StringInterner) -> String {
-        name.parts
-            .iter()
-            .map(|part| interner.resolve(*part).unwrap_or("unknown"))
-            .collect::<Vec<_>>()
-            .join(".")
-    }
->>>>>>> 66f11abf
 }